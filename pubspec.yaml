--- conflicted
+++ resolved
@@ -14,13 +14,8 @@
 dependencies:
   flutter:
     sdk: flutter
-<<<<<<< HEAD
-  latlong2: ^0.8.1
-  flutter_map: ^4.0.0
-=======
   latlong2: ^0.9.0
   flutter_map: ^5.0.0
->>>>>>> da6a30d5
 
 dev_dependencies:
   flutter_test:
